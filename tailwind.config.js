--- conflicted
+++ resolved
@@ -1,16 +1,13 @@
 /** @type {import('tailwindcss').Config} */
 module.exports = {
   content: ['./index.html', './src/**/*.{js,ts,jsx,tsx}'],
+  darkMode: 'class', // Enable class-based dark mode (optional)
 theme: {
     extend: {
       colors: {
         // New Inkwell Brand Color System (2024) - Blue & Gold
         inkwell: {
-<<<<<<< HEAD
-          navy: '#0A2F4E',    // Deep Navy Blue (primary brand) 
-=======
           navy: '#0C5C3D',    // Deep Navy Blue (primary brand) 
->>>>>>> 0aa8f565
           gold: '#D4A537',    // Warm Gold (accent)
           charcoal: '#22E22E', // Rich Charcoal (neutral)
           // New accessible color variations for navy-blue theme
@@ -18,11 +15,7 @@
           'navy-100': '#e2e8f0',  // Light navy-blue for subtle accents  
           'navy-200': '#cbd5e1',  // Medium light navy-blue
           'navy-500': '#334155',  // Medium navy for text on light backgrounds
-<<<<<<< HEAD
-          'navy-600': '#0A2F4E',  // Primary navy (your brand color)
-=======
           'navy-600': '#0C5C3D',  // Primary navy (your brand color)
->>>>>>> 0aa8f565
           'navy-700': '#1e293b',  // Darker navy with blue undertones
           'navy-800': '#0f172a',  // Very dark navy-blue
           'navy-900': '#020617',  // Almost black navy-blue
