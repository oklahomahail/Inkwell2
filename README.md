# ✍️ Inkwell — The AI-Powered Writing Platform

**Inkwell** is a professional, local-first writing platform designed for novelists, screenwriters, and storytellers.  
Built with **React + TypeScript + Tailwind**, it combines a distraction-free writing environment, powerful planning tools, and AI assistance — all while keeping your work secure and private.

---

## 🚀 Features (August 2025)

✅ **Distraction-Free Writing** — TipTap editor with focus mode, keyboard shortcuts, and real-time word counts  
✅ **Project Management** — Chapters, scenes, and character planning  
✅ **AI Assistance** — Claude-powered toolbar for continuing scenes, improving flow, and boosting creativity  
✅ **Story Planning Tools** — Beat sheet templates, character manager, and story structure visualizer  
✅ **Analytics & Goals** — Daily writing goals, streak tracking, and professional story health insights  
✅ **Export Options** — PDF, DOCX, Markdown, and TXT with clean formatting  
✅ **Polished UX** — Command palette, shortcut discovery, beautiful empty states, and confirmation dialogs  
✅ **Local-First Storage** — Secure, persistent data storage with auto-save and backup foundations

---

## 🛠️ Tech Stack

- **React 18** + **TypeScript**
<<<<<<< HEAD
- **TailwindCSS** for modern UI  
- **TipTap** rich-text editor  
- **Vite** for fast builds  
- **Claude AI Service** (with encrypted keys)  
- **IndexedDB / Local Storage** for persistence  
- **Recharts** for analytics & data visualization  
=======
- **TailwindCSS** for modern UI
- **TipTap** rich-text editor
- **Vite** for fast builds
- **Claude AI Service** (with encrypted keys)
- **IndexedDB / Local Storage** for persistence
- **Recharts** for analytics & data visualization
>>>>>>> 8ec4a50e

---

## 📦 Quick Start

```bash
# Install dependencies
pnpm install

# Start development server
pnpm dev

# Type check & lint
pnpm tsc --noEmit
pnpm lint
Then open http://localhost:5173 in your browser.

📊 Roadmap
Phase 1 (✅ Complete) — Core writing experience

Phase 2 Quick Wins (✅ Complete) — Goals, analytics, and enhanced AI toolbar

Phase 2 Advanced (🚧 In Progress) — Story Architect mode, Consistency Guardian, Timeline view

Phase 3 (Planned) — Collaboration, publishing tools, cloud sync

👉 See the full ROADMAP.md for details.

🤝 Contributing
We welcome contributions!

Check open issues or propose new ideas.

Follow the project’s coding style (TypeScript + ESLint + Prettier).

Run tests and lints before submitting PRs.

📜 License
MIT License © 2025 Inkwell Authors

yaml
Copy
Edit

---

**Happy writing! 📝**
```<|MERGE_RESOLUTION|>--- conflicted
+++ resolved
@@ -21,21 +21,12 @@
 ## 🛠️ Tech Stack
 
 - **React 18** + **TypeScript**
-<<<<<<< HEAD
-- **TailwindCSS** for modern UI  
-- **TipTap** rich-text editor  
-- **Vite** for fast builds  
-- **Claude AI Service** (with encrypted keys)  
-- **IndexedDB / Local Storage** for persistence  
-- **Recharts** for analytics & data visualization  
-=======
 - **TailwindCSS** for modern UI
 - **TipTap** rich-text editor
 - **Vite** for fast builds
 - **Claude AI Service** (with encrypted keys)
 - **IndexedDB / Local Storage** for persistence
 - **Recharts** for analytics & data visualization
->>>>>>> 8ec4a50e
 
 ---
 
