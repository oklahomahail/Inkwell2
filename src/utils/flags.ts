// Feature flags system for Inkwell
// Enables toggling features via URL params and localStorage

import React from 'react';

/* ========= Types ========= */
export interface FeatureFlag {
  key: string;
  name: string;
  description: string;
  defaultValue: boolean;
  category: 'core' | 'experimental' | 'debug';
  requiresReload?: boolean;
}

/* ========= Feature Flag Definitions ========= */
export const FEATURE_FLAGS: Record<string, FeatureFlag> = {
  // Plot Boards - new feature being developed
  PLOT_BOARDS: {
    key: 'plotBoards',
    name: 'Plot Boards',
    description: 'Kanban-style plot and scene organization boards',
    defaultValue: false,
    category: 'experimental',
    requiresReload: true,
  },

  // Export Wizard - 3-step export process
  EXPORT_WIZARD: {
    key: 'exportWizard',
    name: 'Export Wizard',
    description: '3-step export wizard (format → style → review)',
    defaultValue: true,
    category: 'core',
  },

  // Advanced exports
  ADVANCED_EXPORT: {
    key: 'advancedExport',
    name: 'Advanced Export Options',
    description: 'PDF generation and advanced formatting options',
    defaultValue: false,
    category: 'experimental',
  },

  // AI Plot Analysis - intelligent story analysis
  AI_PLOT_ANALYSIS: {
    key: 'aiPlotAnalysis',
    name: 'AI Plot Analysis',
    description: 'AI-powered plot analysis with pacing, conflicts, and character insights',
    defaultValue: true,
    category: 'core',
  },

  // AI-powered features
  AI_WRITING_ASSISTANT: {
    key: 'aiWritingAssistant',
    name: 'AI Writing Assistant',
    description: 'Enhanced AI-powered writing suggestions and analysis',
    defaultValue: true,
    category: 'core',
  },

  // Performance monitoring
  PERFORMANCE_MONITORING: {
    key: 'performanceMonitoring',
    name: 'Performance Monitoring',
    description: 'Track app performance metrics and render times',
    defaultValue: false,
    category: 'debug',
  },

  // Timeline consistency checks
  TIMELINE_CONSISTENCY: {
    key: 'timelineConsistency',
    name: 'Timeline Consistency Checks',
    description: 'Automatic detection of timeline conflicts and plot holes',
    defaultValue: true,
    category: 'core',
  },

  // Character consistency tracking
  CHARACTER_CONSISTENCY: {
    key: 'characterConsistency',
    name: 'Character Consistency Tracking',
    description: 'Monitor character trait consistency across scenes',
    defaultValue: true,
    category: 'core',
  },

  // Advanced text analysis
  ADVANCED_TEXT_ANALYSIS: {
    key: 'advancedTextAnalysis',
    name: 'Advanced Text Analysis',
    description: 'Sentiment analysis, reading level, and style metrics',
    defaultValue: false,
    category: 'experimental',
  },

<<<<<<< HEAD
  // AI plot analysis
  AI_PLOT_ANALYSIS: {
    key: 'aiPlotAnalysis',
    name: 'AI Plot Analysis',
    description: 'AI-powered plot structure analysis with insights and recommendations',
=======
  // Project Insights Tab - analytics and metrics
  INSIGHTS_TAB: {
    key: 'insightsTab',
    name: 'Project Insights Tab',
    description: 'Analytics dashboard with writing metrics, progress tracking, and insights',
>>>>>>> 0aa8f565
    defaultValue: true,
    category: 'core',
  },

  // Real-time collaboration (future feature)
  COLLABORATION: {
    key: 'collaboration',
    name: 'Real-time Collaboration',
    description: 'Share projects and collaborate with other writers',
    defaultValue: false,
    category: 'experimental',
    requiresReload: true,
  },

  // Enhanced Collaboration UI
  COLLABORATION_UI: {
    key: 'collaborationUI',
    name: 'Enhanced Collaboration UI',
    description:
      'Advanced collaboration interface with presence, comments, and conflict resolution',
    defaultValue: false,
    category: 'experimental',
    requiresReload: true,
  },

  // Distraction-free mode
  DISTRACTION_FREE_MODE: {
    key: 'distractionFreeMode',
    name: 'Distraction-Free Writing Mode',
    description: 'Hide all UI elements except the editor',
    defaultValue: false,
    category: 'core',
  },

  // Debug features
  DEBUG_STORAGE: {
    key: 'debugStorage',
    name: 'Storage Debug Info',
    description: 'Show detailed storage operation logs',
    defaultValue: false,
    category: 'debug',
  },

  DEBUG_STATE: {
    key: 'debugState',
    name: 'State Debug Panel',
    description: 'Show current app state in debug panel',
    defaultValue: false,
    category: 'debug',
  },
};

/* ========= Feature Flag Manager ========= */
class FeatureFlagManager {
  private cache = new Map<string, boolean>();
  private urlParams: URLSearchParams;

  constructor() {
    try {
      this.urlParams = new URLSearchParams(window.location.search);
      this.initializeFromURL();
    } catch (error) {
      console.warn('Failed to initialize feature flags:', error);
      this.urlParams = new URLSearchParams();
    }
  }

  /**
   * Initialize flags from URL parameters
   */
  private initializeFromURL(): void {
    // Check for trace parameter (enables all debug flags)
    if (this.urlParams.get('trace') === '1') {
      Object.values(FEATURE_FLAGS)
        .filter((flag) => flag.category === 'debug')
        .forEach((flag) => {
          this.cache.set(flag.key, true);
        });
      console.log('🔍 Trace mode enabled - all debug flags activated');
    }

    // Check for individual flag parameters
    Object.values(FEATURE_FLAGS).forEach((flag) => {
      const urlValue = this.urlParams.get(flag.key);
      if (urlValue !== null) {
        const enabled = urlValue === '1' || urlValue === 'true';
        this.cache.set(flag.key, enabled);
        console.log(`🚩 Flag ${flag.key} set to ${enabled} via URL`);
      }
    });
  }

  /**
   * Check if a feature flag is enabled
   */
  isEnabled(flagKey: string): boolean {
    // Check cache first
    if (this.cache.has(flagKey)) {
      return this.cache.get(flagKey)!;
    }

<<<<<<< HEAD
    // Find flag by key (checking both main keys and flag.key values)
    let flag = FEATURE_FLAGS[flagKey];
    if (!flag) {
      // Try to find by the key property within flags
      flag = Object.values(FEATURE_FLAGS).find((f) => f.key === flagKey);
    }

=======
    const flag = Object.values(FEATURE_FLAGS).find((f) => f.key === flagKey);
>>>>>>> 0aa8f565
    if (!flag) {
      console.warn(`Unknown feature flag: ${flagKey}`);
      return false;
    }

    // Check localStorage override
    const storageKey = `inkwell_flag_${flagKey}`;
    const storageValue = localStorage.getItem(storageKey);
    if (storageValue !== null) {
      const enabled = storageValue === 'true';
      this.cache.set(flagKey, enabled);
      return enabled;
    }

    // Use default value
    const enabled = flag.defaultValue;
    this.cache.set(flagKey, enabled);
    return enabled;
  }

  /**
   * Set a feature flag value (persists to localStorage)
   */
  setEnabled(flagKey: string, enabled: boolean): void {
    const flag = Object.values(FEATURE_FLAGS).find((f) => f.key === flagKey);
    if (!flag) {
      console.warn(`Unknown feature flag: ${flagKey}`);
      return;
    }

    const storageKey = `inkwell_flag_${flagKey}`;
    localStorage.setItem(storageKey, enabled.toString());
    this.cache.set(flagKey, enabled);

    console.log(`🚩 Flag ${flagKey} set to ${enabled}`);

    // Show reload warning if needed
    if (flag.requiresReload) {
      console.log(`⚠️ Feature ${flag.name} requires page reload to take effect`);
    }
  }

  /**
   * Reset a flag to its default value
   */
  reset(flagKey: string): void {
    const flag = Object.values(FEATURE_FLAGS).find((f) => f.key === flagKey);
    if (!flag) {
      console.warn(`Unknown feature flag: ${flagKey}`);
      return;
    }

    const storageKey = `inkwell_flag_${flagKey}`;
    localStorage.removeItem(storageKey);
    this.cache.delete(flagKey);

    console.log(`🚩 Flag ${flagKey} reset to default (${flag.defaultValue})`);
  }

  /**
   * Get all flags with their current values
   */
  getAllFlags(): Array<FeatureFlag & { enabled: boolean }> {
    return Object.values(FEATURE_FLAGS).map((flag) => ({
      ...flag,
      enabled: this.isEnabled(flag.key),
    }));
  }

  /**
   * Get flags by category
   */
  getFlagsByCategory(category: FeatureFlag['category']): Array<FeatureFlag & { enabled: boolean }> {
    return this.getAllFlags().filter((flag) => flag.category === category);
  }

  /**
   * Export current flag configuration as URL parameters
   */
  exportAsURL(): string {
    const url = new URL(window.location.href);
    const modifiedFlags = this.getAllFlags().filter((flag) => flag.enabled !== flag.defaultValue);

    // Clear existing flag parameters
    Object.values(FEATURE_FLAGS).forEach((flag) => {
      url.searchParams.delete(flag.key);
    });

    // Add modified flags
    modifiedFlags.forEach((flag) => {
      url.searchParams.set(flag.key, flag.enabled ? '1' : '0');
    });

    return url.toString();
  }

  /**
   * Check if debug mode is enabled (any debug flag active)
   */
  isDebugMode(): boolean {
    return this.getFlagsByCategory('debug').some((flag) => flag.enabled);
  }

  /**
   * Enable all debug flags (for development)
   */
  enableDebugMode(): void {
    Object.values(FEATURE_FLAGS)
      .filter((flag) => flag.category === 'debug')
      .forEach((flag) => {
        this.setEnabled(flag.key, true);
      });

    console.log('🐛 Debug mode enabled - all debug flags activated');
  }

  /**
   * Disable all debug flags
   */
  disableDebugMode(): void {
    Object.values(FEATURE_FLAGS)
      .filter((flag) => flag.category === 'debug')
      .forEach((flag) => {
        this.setEnabled(flag.key, false);
      });

    console.log('🐛 Debug mode disabled');
  }
}

/* ========= Singleton Instance ========= */
let _featureFlags: FeatureFlagManager | null = null;

function getFeatureFlags(): FeatureFlagManager {
  if (!_featureFlags) {
    _featureFlags = new FeatureFlagManager();
  }
  return _featureFlags;
}

export const featureFlags = getFeatureFlags();

/* ========= Simple Export Functions ========= */
/**
 * Simple feature flag check function that avoids initialization issues
 */
export function isEnabled(flagKey: string): boolean {
  try {
    return getFeatureFlags().isEnabled(flagKey);
  } catch (error) {
    console.warn(`Feature flag check failed for ${flagKey}:`, error);
    // Return default based on flag definition
    const flag = Object.values(FEATURE_FLAGS).find((f) => f.key === flagKey);
    return flag?.defaultValue ?? false;
  }
}

/* ========= React Hook (optional) ========= */
export function useFeatureFlag(flagKey: string): boolean {
  return isEnabled(flagKey);
}

/* ========= Utility Functions ========= */

/**
 * Conditional rendering based on feature flag
 */
export function withFeatureFlag<T>(flagKey: string, component: T, fallback?: T): T | null {
  return featureFlags.isEnabled(flagKey) ? component : fallback || null;
}

/**
 * Create a feature-flagged component
 */
export function createFeatureFlaggedComponent<P extends Record<string, any>>(
  flagKey: string,
  Component: React.ComponentType<P>,
  FallbackComponent?: React.ComponentType<P>,
): React.ComponentType<P> {
  return function FeatureFlaggedComponent(props: P) {
    if (featureFlags.isEnabled(flagKey)) {
      return React.createElement(Component, props as any);
    }

    if (FallbackComponent) {
      return React.createElement(FallbackComponent, props as any);
    }

    return null;
  };
}

/* ========= Higher Order Component with ForwardRef ========= */
export function withFlag<P extends Record<string, any>>(
  Wrapped: React.ComponentType<P>,
): React.ComponentType<P> {
  const WithFlag = (props: P) => {
    // Flag logic could go here
    return React.createElement(Wrapped, props);
  };

  WithFlag.displayName = `WithFlag(${Wrapped.displayName || Wrapped.name || 'Component'})`;
  return WithFlag;
}

/* ========= Console Commands (Development) ========= */
if (
  typeof window !== 'undefined' &&
  (process.env.NODE_ENV === 'development' || process.env.NODE_ENV === 'test')
) {
  // Add global flag management functions for console access
  (window as any).__inkwellFlags = {
    list: () => featureFlags.getAllFlags(),
    enable: (key: string) => featureFlags.setEnabled(key, true),
    disable: (key: string) => featureFlags.setEnabled(key, false),
    reset: (key: string) => featureFlags.reset(key),
    debug: () => featureFlags.enableDebugMode(),
    export: () => featureFlags.exportAsURL(),
  };

  console.log('🚩 Feature flags available at window.__inkwellFlags');
}<|MERGE_RESOLUTION|>--- conflicted
+++ resolved
@@ -97,19 +97,11 @@
     category: 'experimental',
   },
 
-<<<<<<< HEAD
-  // AI plot analysis
-  AI_PLOT_ANALYSIS: {
-    key: 'aiPlotAnalysis',
-    name: 'AI Plot Analysis',
-    description: 'AI-powered plot structure analysis with insights and recommendations',
-=======
   // Project Insights Tab - analytics and metrics
   INSIGHTS_TAB: {
     key: 'insightsTab',
     name: 'Project Insights Tab',
     description: 'Analytics dashboard with writing metrics, progress tracking, and insights',
->>>>>>> 0aa8f565
     defaultValue: true,
     category: 'core',
   },
@@ -168,13 +160,8 @@
   private urlParams: URLSearchParams;
 
   constructor() {
-    try {
-      this.urlParams = new URLSearchParams(window.location.search);
-      this.initializeFromURL();
-    } catch (error) {
-      console.warn('Failed to initialize feature flags:', error);
-      this.urlParams = new URLSearchParams();
-    }
+    this.urlParams = new URLSearchParams(window.location.search);
+    this.initializeFromURL();
   }
 
   /**
@@ -211,17 +198,7 @@
       return this.cache.get(flagKey)!;
     }
 
-<<<<<<< HEAD
-    // Find flag by key (checking both main keys and flag.key values)
-    let flag = FEATURE_FLAGS[flagKey];
-    if (!flag) {
-      // Try to find by the key property within flags
-      flag = Object.values(FEATURE_FLAGS).find((f) => f.key === flagKey);
-    }
-
-=======
     const flag = Object.values(FEATURE_FLAGS).find((f) => f.key === flagKey);
->>>>>>> 0aa8f565
     if (!flag) {
       console.warn(`Unknown feature flag: ${flagKey}`);
       return false;
@@ -353,35 +330,12 @@
 }
 
 /* ========= Singleton Instance ========= */
-let _featureFlags: FeatureFlagManager | null = null;
-
-function getFeatureFlags(): FeatureFlagManager {
-  if (!_featureFlags) {
-    _featureFlags = new FeatureFlagManager();
-  }
-  return _featureFlags;
-}
-
-export const featureFlags = getFeatureFlags();
-
-/* ========= Simple Export Functions ========= */
-/**
- * Simple feature flag check function that avoids initialization issues
- */
-export function isEnabled(flagKey: string): boolean {
-  try {
-    return getFeatureFlags().isEnabled(flagKey);
-  } catch (error) {
-    console.warn(`Feature flag check failed for ${flagKey}:`, error);
-    // Return default based on flag definition
-    const flag = Object.values(FEATURE_FLAGS).find((f) => f.key === flagKey);
-    return flag?.defaultValue ?? false;
-  }
-}
+export const featureFlags = new FeatureFlagManager();
 
 /* ========= React Hook (optional) ========= */
 export function useFeatureFlag(flagKey: string): boolean {
-  return isEnabled(flagKey);
+  // Simple implementation - could be enhanced with reactive updates
+  return featureFlags.isEnabled(flagKey);
 }
 
 /* ========= Utility Functions ========= */
