// src/types/project.ts
// ========================================
// ENHANCED TYPE DEFINITIONS (clean)
// ========================================

/**
 * Relationship kinds between two characters.
 */
export type RelationshipType =
  | 'friend'
  | 'enemy'
  | 'family'
  | 'romantic'
  | 'mentor'
  | 'rival'
  | 'ally';

/**
 * Character roles within the story.
 */
export type CharacterRole = 'protagonist' | 'antagonist' | 'supporting' | 'minor';

/**
 * Plot note kinds and status.
 */
export type PlotNoteType = 'outline' | 'idea' | 'conflict' | 'resolution' | 'subplot' | 'theme';
export type NotePriority = 'high' | 'medium' | 'low';
export type NoteStatus = 'planned' | 'in-progress' | 'completed' | 'abandoned';

/**
 * World building note kinds.
 */
export type WorldBuildingType =
  | 'location'
  | 'culture'
  | 'magic-system'
  | 'technology'
  | 'history'
  | 'politics'
  | 'geography';

/**
 * Chapter status lifecycle.
 */
export type ChapterStatus = 'planned' | 'in-progress' | 'first-draft' | 'revised' | 'completed';

/**
 * How much Claude context to include.
 */
export type ContextLength = 'short' | 'medium' | 'long';

// ----------------------------------------
// Core Story Types
// ----------------------------------------

export interface CharacterRelationship {
  characterId: string; // references Character.id
  relationshipType: RelationshipType;
  description: string;
  status: 'active' | 'past' | 'complicated';
}

export interface Character {
  id: string;
  name: string;
  role: CharacterRole;
  description: string;
  personality: string[]; // e.g., ['curious', 'stubborn']
  backstory: string;
  goals: string;
  conflicts: string;
  appearance: string;
  relationships: CharacterRelationship[];
  appearsInChapters: string[]; // chapter ids
  notes: string;
  createdAt: number; // epoch ms
  updatedAt: number; // epoch ms
}

export interface PlotNote {
  id: string;
  title: string;
  content: string;
  type: PlotNoteType;
  priority: NotePriority;
  status: NoteStatus;
  relatedCharacters: string[]; // character ids
  chapterReferences: string[]; // chapter ids
  tags: string[];
  createdAt: number; // epoch ms
  updatedAt: number; // epoch ms
}

export interface WorldBuildingNote {
  id: string;
  title: string;
  content: string;
  type: WorldBuildingType;
  relatedCharacters: string[]; // character ids
  relatedPlots: string[]; // plot note ids
  tags: string[];
  createdAt: number; // epoch ms
  updatedAt: number; // epoch ms
}

export interface Chapter {
  id: string;
  title: string;
  summary?: string;
  content: string;
  wordCount: number;
  targetWordCount?: number;
  status: ChapterStatus;
  order: number; // position in the book
  charactersInChapter: string[]; // character ids
  plotPointsResolved: string[]; // plot note ids
  notes: string;
  createdAt: number | Date; // epoch ms or Date (temporary compatibility)
  updatedAt: number | Date; // epoch ms or Date (temporary compatibility)

  // LEGACY COMPATIBILITY (v0.6.0 migration in progress)
  // TODO v0.7.0: Remove these after all components are migrated
  /** @deprecated Use content property instead - scenes model is deprecated */
  scenes?: any[];
  /** @deprecated Use wordCount property instead */
  totalWordCount?: number;
}

// ----------------------------------------
// Writing Sessions
// ----------------------------------------
// IMPORTANT:
// You already have a WritingSession type elsewhere (e.g. src/types/writing.ts).
// To avoid duplicate/ambiguous declarations, we re-export it here.
// If you truly need a different shape for project-level sessions, define a new
// name like `ProjectWritingSession` instead of `WritingSession`.

// WritingSession is now internal to this module
export interface WritingSession {
  id: string;
  projectId: string;
  chapterId?: string;
  startTime: Date;
  endTime?: Date;
  wordCount: number;
  wordsAdded: number;
  productivity: number;
  focusTime: number;
  notes?: string;
}

// ----------------------------------------
// Story Template Types
// ----------------------------------------

/**
 * Mapping between story template beats and chapters
 */
export interface ProjectBeatMapping {
  templateId: string;
  // beatId -> chapterId (or null if not mapped yet)
  beatToChapter: Record<string, string | null>;
}

// ----------------------------------------
// Project Types
// ----------------------------------------

/**
 * Base Project - minimal fields for UI state management
 * Used by AppContext for lightweight project list
 */
export interface Project {
  id: string;
  name: string;
  description: string;
  createdAt: number;
  updatedAt: number;
  // Optional fields
  genre?: string;
  targetWordCount?: number;
  currentWordCount?: number;
  currentChapterId?: string;
  // Onboarding mode (v1.3.0+)
  creationMode?: 'writing' | 'planning';
  // Demo/Tutorial flag (v1.3.0+) - excludes from analytics
  isDemo?: boolean;
<<<<<<< HEAD
  // Story template system (v1.4.0+)
  storyTemplateId?: string | null; // Reference to selected story template
  storyTemplateVersion?: string; // Version of the template schema
  beatMapping?: Record<string, string | null>; // Maps beat IDs to chapter IDs
=======
  // Story template fields (v1.4.0+)
  storyTemplateId?: string | null;
  storyTemplateVersion?: string | null;
  beatMapping?: ProjectBeatMapping;
>>>>>>> be7ab033
  // Legacy/compatibility fields (for migration period)
  content?: string; // Legacy monolithic content field (deprecated - use chapters)
  chapters?: Chapter[]; // Can be present but use EnhancedProject for full typing
  characters?: Character[]; // Can be present but use EnhancedProject for full typing
  beatSheet?: any[]; // Legacy beat sheet (deprecated)
}

/**
 * Enhanced Project - full project with all story elements
 * Used by storage services and full editing features
 */
export interface EnhancedProject extends Project {
  // Additional metadata (extends base Project fields)
  targetAudience?: string;

  // Story elements (temporarily optional during v0.6.0 migration)
  // TODO v0.7.0: Make these required again after migration complete
  characters?: Character[];
  plotNotes?: PlotNote[];
  worldBuilding?: WorldBuildingNote[];
  chapters?: Chapter[];

  /**
   * Last ~1000 words for assistant/contextual tools.
   * Keep this trimmed in code; type is just string.
   */
  recentContent: string;

  // Writing analytics
  sessions: WritingSession[];
  dailyGoal?: number;

  // Claude context settings
  claudeContext: {
    includeCharacters: boolean;
    includePlotNotes: boolean;
    includeWorldBuilding: boolean;
    maxCharacters: number;
    maxPlotNotes: number;
    contextLength: ContextLength;
  };
}<|MERGE_RESOLUTION|>--- conflicted
+++ resolved
@@ -185,17 +185,10 @@
   creationMode?: 'writing' | 'planning';
   // Demo/Tutorial flag (v1.3.0+) - excludes from analytics
   isDemo?: boolean;
-<<<<<<< HEAD
   // Story template system (v1.4.0+)
   storyTemplateId?: string | null; // Reference to selected story template
   storyTemplateVersion?: string; // Version of the template schema
   beatMapping?: Record<string, string | null>; // Maps beat IDs to chapter IDs
-=======
-  // Story template fields (v1.4.0+)
-  storyTemplateId?: string | null;
-  storyTemplateVersion?: string | null;
-  beatMapping?: ProjectBeatMapping;
->>>>>>> be7ab033
   // Legacy/compatibility fields (for migration period)
   content?: string; // Legacy monolithic content field (deprecated - use chapters)
   chapters?: Chapter[]; // Can be present but use EnhancedProject for full typing
