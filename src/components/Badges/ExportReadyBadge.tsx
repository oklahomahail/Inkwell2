// ExportReadyBadge.tsx - Badge that appears when manuscript is ready for export

import { CheckCircle, AlertCircle, FileText, Clock, Users, BookOpen } from 'lucide-react';
import React, { useMemo } from 'react';

import { ExportReadinessCheck } from '@/exports/exportTypes';
import { cn } from '@/lib/utils';

interface ExportReadyBadgeProps {
  projectId: string; // Required for readiness check
  className?: string;
  variant?: 'badge' | 'card' | 'banner';
  showDetails?: boolean;
  onExportClick?: () => void;
  checkExportReadiness?: (projectId: string) => ExportReadinessCheck;
}

<<<<<<< HEAD
interface CheckExportReadinessProps {
  (projectId: string): ExportReadinessCheck;
}
=======
// Default function to check export readiness - can be overridden via props
const defaultCheckExportReadiness = (projectId: string): ExportReadinessCheck => {
  // This would integrate with your actual project state management
  // For now, returning mock data
  const mockProject = {
    title: 'Sample Project',
    wordCount: 25000,
    chapterCount: 12,
    hasContent: true,
    chaptersWithTitles: 10,
    totalChapters: 12,
  };

  const criteria = {
    hasTitle: !!mockProject.title,
    hasContent: mockProject.hasContent && mockProject.wordCount > 0,
    hasChapters: mockProject.chapterCount > 0,
    minWordCount: mockProject.wordCount >= 1000, // Minimum for export
    chaptersHaveTitles: mockProject.chaptersWithTitles >= mockProject.totalChapters * 0.8, // 80% of chapters
    noBlockingIssues: true, // Would check for validation errors
  };

  const criteriaCount = Object.values(criteria).filter(Boolean).length;
  const totalCriteria = Object.keys(criteria).length;
  const score = Math.round((criteriaCount / totalCriteria) * 100);
  const isReady = score >= 80; // 80% threshold for "ready"

  const recommendations: string[] = [];

  if (!criteria.hasTitle) {
    recommendations.push('Add a title to your project');
  }
  if (!criteria.minWordCount) {
    recommendations.push('Write at least 1,000 words');
  }
  if (!criteria.chaptersHaveTitles) {
    recommendations.push('Add titles to your chapters');
  }
  if (!criteria.hasChapters) {
    recommendations.push('Create at least one chapter');
  }
>>>>>>> 4e1dd412

type ExportReadyBadgeProps = {
  projectId: string; // Required for readiness check
  className?: string;
  variant?: 'badge' | 'card' | 'banner';
  showDetails?: boolean;
  onExportClick?: () => void;
  checkExportReadiness: CheckExportReadinessProps;
};

const ExportReadyBadge = ({
  projectId,
  className = '',
  variant = 'badge',
  showDetails = false,
  onExportClick,
  checkExportReadiness,
<<<<<<< HEAD
}: ExportReadyBadgeProps) => {
  const readiness = useMemo(
    () => checkExportReadiness(projectId),
=======
}) => {
  const readiness = useMemo(
    () =>
      checkExportReadiness
        ? checkExportReadiness(projectId)
        : defaultCheckExportReadiness(projectId),
>>>>>>> 4e1dd412
    [projectId, checkExportReadiness],
  );

  if (variant === 'badge') {
    // Simple badge variant
    if (!readiness.isReady) return null;

    return (
      <div
        className={cn(
          'inline-flex items-center gap-2 px-3 py-1.5',
          'bg-green-100 text-green-800 text-sm font-medium',
          'border border-green-200 rounded-full',
          'cursor-pointer hover:bg-green-200 transition-colors',
          className,
        )}
        onClick={onExportClick}
      >
        <CheckCircle className="w-4 h-4" />
        <span>Export Ready</span>
      </div>
    );
  }

  if (variant === 'banner') {
    // Banner variant for prominent display
    return (
      <div
        className={cn(
          'flex items-center justify-between p-4',
          'rounded-lg border',
          readiness.isReady ? 'bg-green-50 border-green-200' : 'bg-amber-50 border-amber-200',
          className,
        )}
      >
        <div className="flex items-center gap-3">
          {readiness.isReady ? (
            <CheckCircle className="w-6 h-6 text-green-600" />
          ) : (
            <AlertCircle className="w-6 h-6 text-amber-600" />
          )}
          <div>
            <h3
              className={cn(
                'font-semibold',
                readiness.isReady ? 'text-green-900' : 'text-amber-900',
              )}
            >
              {readiness.isReady
                ? 'Your manuscript is ready for export!'
                : 'Almost ready for export'}
            </h3>
            <p className={cn('text-sm', readiness.isReady ? 'text-green-700' : 'text-amber-700')}>
              Export readiness: {readiness.score}%
              {!readiness.isReady && ` • ${readiness.recommendations.length} items to complete`}
            </p>
          </div>
        </div>

        {readiness.isReady && onExportClick && (
          <button
            onClick={onExportClick}
            className="px-4 py-2 bg-green-600 text-white text-sm font-medium rounded-md hover:bg-green-700 transition-colors"
          >
            Export Now
          </button>
        )}
      </div>
    );
  }

  // Card variant with full details
  return (
    <div className={cn('bg-white rounded-lg border shadow-sm', className)}>
      {/* Header */}
      <div className="flex items-center justify-between p-4 border-b">
        <div className="flex items-center gap-3">
          {readiness.isReady ? (
            <div className="w-10 h-10 bg-green-100 rounded-full flex items-center justify-center">
              <CheckCircle className="w-5 h-5 text-green-600" />
            </div>
          ) : (
            <div className="w-10 h-10 bg-amber-100 rounded-full flex items-center justify-center">
              <AlertCircle className="w-5 h-5 text-amber-600" />
            </div>
          )}
          <div>
            <h3 className="font-semibold text-gray-900">Export Readiness</h3>
            <p className="text-sm text-gray-600">
              {readiness.isReady
                ? 'Your manuscript meets all export requirements'
                : `${readiness.score}% complete`}
            </p>
          </div>
        </div>

        {/* Score indicator */}
        <div className="text-right">
          <div
            className={cn(
              'text-2xl font-bold',
              readiness.isReady ? 'text-green-600' : 'text-amber-600',
            )}
          >
            {readiness.score}%
          </div>
          <div className="text-xs text-gray-500">Ready Score</div>
        </div>
      </div>

      {/* Progress bar */}
      <div className="px-4 py-3">
        <div className="w-full bg-gray-200 rounded-full h-2">
          <div
            role="progressbar"
<<<<<<< HEAD
            aria-valuemin="0"
            aria-valuemax="100"
            aria-valuenow={readiness.score}
=======
            aria-valuenow={readiness.score}
            aria-valuemin={0}
            aria-valuemax={100}
>>>>>>> 4e1dd412
            className={cn(
              'h-2 rounded-full transition-all duration-500',
              readiness.score >= 80 ? 'bg-green-500' : 'bg-amber-500',
            )}
            style={{ width: `${readiness.score}%` }}
          />
        </div>
      </div>

      {/* Criteria checklist */}
      {showDetails && (
        <div className="px-4 pb-4">
          <div className="space-y-3">
            <CriteriaItem
              icon={<FileText className="w-4 h-4" />}
              label="Has project title"
              completed={readiness.criteria.hasTitle}
            />
            <CriteriaItem
              icon={<BookOpen className="w-4 h-4" />}
              label="Has chapters with content"
              completed={readiness.criteria.hasChapters && readiness.criteria.hasContent}
            />
            <CriteriaItem
              icon={<Users className="w-4 h-4" />}
              label="Minimum word count (1,000+)"
              completed={readiness.criteria.minWordCount}
            />
            <CriteriaItem
              icon={<Clock className="w-4 h-4" />}
              label="Chapter titles added"
              completed={readiness.criteria.chaptersHaveTitles}
            />
          </div>
        </div>
      )}

      {/* Recommendations */}
      {readiness.recommendations.length > 0 && (
        <div className="px-4 pb-4">
          <h4 className="text-sm font-medium text-gray-900 mb-2">To improve export readiness:</h4>
          <ul className="space-y-1">
            {readiness.recommendations.slice(0, 3).map((rec, index) => (
              <li key={index} className="text-sm text-gray-600 flex items-center gap-2">
                <div className="w-1.5 h-1.5 bg-amber-400 rounded-full flex-shrink-0" />
                {rec}
              </li>
            ))}
          </ul>
        </div>
      )}

      {/* Export button */}
      {readiness.isReady && onExportClick && (
        <div className="px-4 pb-4">
          <button
            onClick={onExportClick}
            className="w-full px-4 py-2 bg-green-600 text-white text-sm font-medium rounded-md hover:bg-green-700 transition-colors"
          >
            Export Manuscript
          </button>
        </div>
      )}
    </div>
  );
};

// Helper component for criteria items
const CriteriaItem: React.FC<{
  icon: React.ReactNode;
  label: string;
  completed: boolean;
}> = ({ icon, label, completed }) => (
  <div className="flex items-center gap-3">
    <div
      className={cn(
        'w-6 h-6 rounded-full flex items-center justify-center',
        completed ? 'bg-green-100' : 'bg-gray-100',
      )}
    >
      {completed ? (
        <CheckCircle className="w-4 h-4 text-green-600" />
      ) : (
        <div className="w-2 h-2 bg-gray-400 rounded-full" />
      )}
    </div>
    <div className="flex-1 flex items-center gap-2">
      <div className={cn('text-gray-400', completed && 'text-green-600')}>{icon}</div>
      <span className={cn('text-sm', completed ? 'text-gray-900' : 'text-gray-600')}>{label}</span>
    </div>
  </div>
);

export default ExportReadyBadge;<|MERGE_RESOLUTION|>--- conflicted
+++ resolved
@@ -15,13 +15,8 @@
   checkExportReadiness?: (projectId: string) => ExportReadinessCheck;
 }
 
-<<<<<<< HEAD
-interface CheckExportReadinessProps {
-  (projectId: string): ExportReadinessCheck;
-}
-=======
 // Default function to check export readiness - can be overridden via props
-const defaultCheckExportReadiness = (projectId: string): ExportReadinessCheck => {
+const defaultCheckExportReadiness = (_projectId: string): ExportReadinessCheck => {
   // This would integrate with your actual project state management
   // For now, returning mock data
   const mockProject = {
@@ -33,43 +28,19 @@
     totalChapters: 12,
   };
 
-  const criteria = {
-    hasTitle: !!mockProject.title,
-    hasContent: mockProject.hasContent && mockProject.wordCount > 0,
-    hasChapters: mockProject.chapterCount > 0,
-    minWordCount: mockProject.wordCount >= 1000, // Minimum for export
-    chaptersHaveTitles: mockProject.chaptersWithTitles >= mockProject.totalChapters * 0.8, // 80% of chapters
-    noBlockingIssues: true, // Would check for validation errors
+  return {
+    isReady: mockProject.hasContent && mockProject.chaptersWithTitles === mockProject.totalChapters,
+    score: Math.floor((mockProject.chaptersWithTitles / mockProject.totalChapters) * 100),
+    criteria: {
+      hasTitle: !!mockProject.title,
+      hasContent: mockProject.hasContent,
+      hasChapters: mockProject.chapterCount > 0,
+      minWordCount: mockProject.wordCount >= 1000,
+      chaptersHaveTitles: mockProject.chaptersWithTitles === mockProject.totalChapters,
+      noBlockingIssues: true,
+    },
+    recommendations: [],
   };
-
-  const criteriaCount = Object.values(criteria).filter(Boolean).length;
-  const totalCriteria = Object.keys(criteria).length;
-  const score = Math.round((criteriaCount / totalCriteria) * 100);
-  const isReady = score >= 80; // 80% threshold for "ready"
-
-  const recommendations: string[] = [];
-
-  if (!criteria.hasTitle) {
-    recommendations.push('Add a title to your project');
-  }
-  if (!criteria.minWordCount) {
-    recommendations.push('Write at least 1,000 words');
-  }
-  if (!criteria.chaptersHaveTitles) {
-    recommendations.push('Add titles to your chapters');
-  }
-  if (!criteria.hasChapters) {
-    recommendations.push('Create at least one chapter');
-  }
->>>>>>> 4e1dd412
-
-type ExportReadyBadgeProps = {
-  projectId: string; // Required for readiness check
-  className?: string;
-  variant?: 'badge' | 'card' | 'banner';
-  showDetails?: boolean;
-  onExportClick?: () => void;
-  checkExportReadiness: CheckExportReadinessProps;
 };
 
 const ExportReadyBadge = ({
@@ -79,18 +50,12 @@
   showDetails = false,
   onExportClick,
   checkExportReadiness,
-<<<<<<< HEAD
 }: ExportReadyBadgeProps) => {
-  const readiness = useMemo(
-    () => checkExportReadiness(projectId),
-=======
-}) => {
   const readiness = useMemo(
     () =>
       checkExportReadiness
         ? checkExportReadiness(projectId)
         : defaultCheckExportReadiness(projectId),
->>>>>>> 4e1dd412
     [projectId, checkExportReadiness],
   );
 
@@ -206,15 +171,9 @@
         <div className="w-full bg-gray-200 rounded-full h-2">
           <div
             role="progressbar"
-<<<<<<< HEAD
-            aria-valuemin="0"
-            aria-valuemax="100"
-            aria-valuenow={readiness.score}
-=======
             aria-valuenow={readiness.score}
             aria-valuemin={0}
             aria-valuemax={100}
->>>>>>> 4e1dd412
             className={cn(
               'h-2 rounded-full transition-all duration-500',
               readiness.score >= 80 ? 'bg-green-500' : 'bg-amber-500',
